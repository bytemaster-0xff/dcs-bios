<!DOCTYPE html>
<html>
	<head>
		<meta charset="utf-8">
		<link rel="stylesheet" href="css/doc.css">
		<title>DCS-BIOS Documentation</title>
		<script src="js/jquery-3.3.1.min.js"></script>
		<script src="js/underscore-min.js"></script>
		<script src="js/q.js"></script>
		<script src="js/tcp-promise-wrapper.js"></script>
		<script src="js/globals.js"></script>
		<script src="json/MetadataEnd.jsonp"></script>
		<script src="json/MetadataStart.jsonp"></script>
		<script src="json/CommonData.jsonp"></script>
		<script src="json/A-10C.jsonp"></script>
		<script src="json/AJS37.jsonp"> </script>
		<script src="json/AV8BNA.jsonp"></script>
		<script src="json/Bf-109K-4.jsonp"></script>
		<script src="json/FW-190D9.jsonp"></script>
		<script src="json/FA-18C_hornet.jsonp"></script>
		<script src="json/F-5E-3.jsonp"></script>
		<script src="json/F-86F Sabre.jsonp"></script>
		<script src="json/Ka-50.jsonp"></script>
		<script src="json/L-39ZA.jsonp"></script>
		<script src="json/MiG-21Bis.jsonp"></script>
<<<<<<< HEAD
=======
		<script src="json/MiG-15Bis.jsonp"></script>
		<script src="json/Ka-50.jsonp"></script>
>>>>>>> 7e6e4579
		<script src="json/Mi-8MT.jsonp"></script>
		<script src="json/M-2000C.jsonp"></script>
		<script src="json/MB-339PAN.jsonp"></script>
		<script src="json/NS430.jsonp"></script>
		<script src="json/P-51D.jsonp"> </script>
		<script src="json/SpitfireLFMkIX.jsonp"> </script>
		<script src="json/SA342M.jsonp"></script>
		<script src="json/SA342L.jsonp"></script>
		<script src="json/SA342Mistral.jsonp"></script>
		<script src="json/SA342Minigun.jsonp"></script>
		<script src="json/TF-51D.jsonp"></script>
<<<<<<< HEAD
		<script src="json/UH-1H.jsonp"></script>
=======
		<script src="json/AV8BNA.jsonp"></script>
		<script src="json/NS430.jsonp"></script>
		<script src="json/MB-339PAN.jsonp"></script>
		<script src="json/A-4E-C.jsonp"></script>
>>>>>>> 7e6e4579
		<script src="js/control-reference.js"></script>
		<script src="js/dcs-bios-connection.js"></script>
	</head>
	<body ng-controller="DocController">
		<noscript>
			<h2 style="color: red;">This page requires JavaScript to be enabled.</h2>
		</noscript>

		<div id="app">

		</div>

	</body>
</html>
<|MERGE_RESOLUTION|>--- conflicted
+++ resolved
@@ -1,63 +1,56 @@
-<!DOCTYPE html>
-<html>
-	<head>
-		<meta charset="utf-8">
-		<link rel="stylesheet" href="css/doc.css">
-		<title>DCS-BIOS Documentation</title>
-		<script src="js/jquery-3.3.1.min.js"></script>
-		<script src="js/underscore-min.js"></script>
-		<script src="js/q.js"></script>
-		<script src="js/tcp-promise-wrapper.js"></script>
-		<script src="js/globals.js"></script>
-		<script src="json/MetadataEnd.jsonp"></script>
-		<script src="json/MetadataStart.jsonp"></script>
-		<script src="json/CommonData.jsonp"></script>
-		<script src="json/A-10C.jsonp"></script>
-		<script src="json/AJS37.jsonp"> </script>
-		<script src="json/AV8BNA.jsonp"></script>
-		<script src="json/Bf-109K-4.jsonp"></script>
-		<script src="json/FW-190D9.jsonp"></script>
-		<script src="json/FA-18C_hornet.jsonp"></script>
-		<script src="json/F-5E-3.jsonp"></script>
-		<script src="json/F-86F Sabre.jsonp"></script>
-		<script src="json/Ka-50.jsonp"></script>
-		<script src="json/L-39ZA.jsonp"></script>
-		<script src="json/MiG-21Bis.jsonp"></script>
-<<<<<<< HEAD
-=======
-		<script src="json/MiG-15Bis.jsonp"></script>
-		<script src="json/Ka-50.jsonp"></script>
->>>>>>> 7e6e4579
-		<script src="json/Mi-8MT.jsonp"></script>
-		<script src="json/M-2000C.jsonp"></script>
-		<script src="json/MB-339PAN.jsonp"></script>
-		<script src="json/NS430.jsonp"></script>
-		<script src="json/P-51D.jsonp"> </script>
-		<script src="json/SpitfireLFMkIX.jsonp"> </script>
-		<script src="json/SA342M.jsonp"></script>
-		<script src="json/SA342L.jsonp"></script>
-		<script src="json/SA342Mistral.jsonp"></script>
-		<script src="json/SA342Minigun.jsonp"></script>
-		<script src="json/TF-51D.jsonp"></script>
-<<<<<<< HEAD
-		<script src="json/UH-1H.jsonp"></script>
-=======
-		<script src="json/AV8BNA.jsonp"></script>
-		<script src="json/NS430.jsonp"></script>
-		<script src="json/MB-339PAN.jsonp"></script>
-		<script src="json/A-4E-C.jsonp"></script>
->>>>>>> 7e6e4579
-		<script src="js/control-reference.js"></script>
-		<script src="js/dcs-bios-connection.js"></script>
-	</head>
-	<body ng-controller="DocController">
-		<noscript>
-			<h2 style="color: red;">This page requires JavaScript to be enabled.</h2>
-		</noscript>
-
-		<div id="app">
-
-		</div>
-
-	</body>
-</html>
+<!DOCTYPE html>
+<html>
+	<head>
+		<meta charset="utf-8">
+		<link rel="stylesheet" href="css/doc.css">
+		<title>DCS-BIOS Documentation</title>
+		<script src="js/jquery-3.3.1.min.js"></script>
+		<script src="js/underscore-min.js"></script>
+		<script src="js/q.js"></script>
+		<script src="js/tcp-promise-wrapper.js"></script>
+		<script src="js/globals.js"></script>
+		<script src="json/MetadataEnd.jsonp"></script>
+		<script src="json/MetadataStart.jsonp"></script>
+		<script src="json/CommonData.jsonp"></script>
+		<script src="json/A-10C.jsonp"></script>
+		<script src="json/AJS37.jsonp"> </script>
+		<script src="json/AV8BNA.jsonp"></script>
+		<script src="json/Bf-109K-4.jsonp"></script>
+		<script src="json/FW-190D9.jsonp"></script>
+		<script src="json/FA-18C_hornet.jsonp"></script>
+		<script src="json/F-5E-3.jsonp"></script>
+		<script src="json/F-86F Sabre.jsonp"></script>
+		<script src="json/Ka-50.jsonp"></script>
+		<script src="json/L-39ZA.jsonp"></script>
+		<script src="json/MiG-21Bis.jsonp"></script>
+		<script src="json/MiG-15Bis.jsonp"></script>
+		<script src="json/Ka-50.jsonp"></script>
+		<script src="json/Mi-8MT.jsonp"></script>
+		<script src="json/M-2000C.jsonp"></script>
+		<script src="json/MB-339PAN.jsonp"></script>
+		<script src="json/NS430.jsonp"></script>
+		<script src="json/P-51D.jsonp"> </script>
+		<script src="json/SpitfireLFMkIX.jsonp"> </script>
+		<script src="json/SA342M.jsonp"></script>
+		<script src="json/SA342L.jsonp"></script>
+		<script src="json/SA342Mistral.jsonp"></script>
+		<script src="json/SA342Minigun.jsonp"></script>
+		<script src="json/TF-51D.jsonp"></script>
+		<script src="json/AV8BNA.jsonp"></script>
+		<script src="json/NS430.jsonp"></script>
+		<script src="json/MB-339PAN.jsonp"></script>
+		<script src="json/A-4E-C.jsonp"></script>
+		<script src="js/control-reference.js"></script>
+		<script src="js/dcs-bios-connection.js"></script>
+	</head>
+	<body ng-controller="DocController">
+		<noscript>
+			<h2 style="color: red;">This page requires JavaScript to be enabled.</h2>
+		</noscript>
+
+		<div id="app">
+
+		</div>
+
+	</body>
+</html>